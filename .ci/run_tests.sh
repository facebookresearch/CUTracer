#!/bin/bash
# Copyright (c) Meta Platforms, Inc. and affiliates.
# Main test script for CUTracer
# This script builds CUTracer and runs the vectoradd test with validation

set -e

# Default values
DEBUG=${DEBUG:-"0"}
TEST_TYPE=${TEST_TYPE:-"all"}
TIMEOUT=${TIMEOUT:-"60"}
INSTALL_THIRD_PARTY=${INSTALL_THIRD_PARTY:-"0"} # Set to 1 to force installation
CONDA_ENV=${CONDA_ENV:-"cutracer"}

echo "Running CUTracer tests..."
echo "DEBUG: $DEBUG"
echo "TEST_TYPE: $TEST_TYPE"
echo "TIMEOUT: $TIMEOUT"
echo "INSTALL_THIRD_PARTY: $INSTALL_THIRD_PARTY"
echo "CONDA_ENV: $CONDA_ENV"

# Define project root path (absolute path)
PROJECT_ROOT="$(cd "$(dirname "${BASH_SOURCE[0]}")/.." && pwd)"
echo "Project root: $PROJECT_ROOT"

# Setup CUDA environment
# Use existing CUDA_HOME if set, otherwise default to /usr/local/cuda
export CUDA_HOME="${CUDA_HOME:-/usr/local/cuda}"
export PATH="${CUDA_HOME}/bin:$PATH"
export LD_LIBRARY_PATH="${CUDA_HOME}/lib64:$LD_LIBRARY_PATH"

# Setup Python environment
export PYTHONPATH="$PROJECT_ROOT/python:$PYTHONPATH"

# Activate conda environment
if [ -f "/opt/miniconda3/etc/profile.d/conda.sh" ]; then
  echo "🐍 Activating conda environment..."
  source /opt/miniconda3/etc/profile.d/conda.sh
  conda activate $CONDA_ENV
  conda install -y -c conda-forge libstdcxx-ng=15.1.0
  pip install pandas

  # Install cutracer Python package dependencies
  echo "📦 Installing cutracer Python package dependencies..."
  pip install jsonschema>=4.0.0
else
  echo "⚠️ Conda activation script not found, skipping."
fi

# Function to install third-party dependencies
install_third_party() {
  echo "📦 Installing third-party dependencies..."

  cd "$PROJECT_ROOT"

  # Check if install script exists
  if [ ! -f "install_third_party.sh" ]; then
    echo "❌ install_third_party.sh not found!"
    return 1
  fi

  # Make script executable and run it
  chmod +x install_third_party.sh

  if ./install_third_party.sh; then
    echo "✅ Third-party dependencies installed successfully"

    # Verify NVBit was installed
    if [ -d "third_party/nvbit" ]; then
      echo "✅ NVBit found in third_party/nvbit"
      ls -la third_party/nvbit/
    else
      echo "❌ NVBit directory not found after installation"
      return 1
    fi

    return 0
  else
    echo "❌ Failed to install third-party dependencies"
    return 1
  fi
}

# Function to build CUTracer
build_cutracer() {
  echo "🔨 Building CUTracer..."

  cd "$PROJECT_ROOT"

  # Install third-party dependencies first
  if [ "$INSTALL_THIRD_PARTY" = "1" ]; then
    if ! install_third_party; then
      echo "❌ Failed to install third-party dependencies"
      return 1
    fi
  else
    echo "⏩ Skipping installation of third-party dependencies."
  fi

  # Clean previous build
  make clean

  # Build based on debug flag
  if [ "$DEBUG" = "1" ]; then
    echo "Building in DEBUG mode..."
    DEBUG=1 make -j$(nproc)
  else
    echo "Building in RELEASE mode..."
    make -j$(nproc)
  fi

  # Verify the library was built
  if [ ! -f "$PROJECT_ROOT/lib/cutracer.so" ]; then
    echo "❌ CUTracer library not found!"
    return 1
  fi

  echo "✅ CUTracer library built successfully"
  ls -la "$PROJECT_ROOT/lib/"
  return 0
}

# Function to build vectoradd test
build_vectoradd() {
  echo "🔨 Building vectoradd test..."

  cd "$PROJECT_ROOT/tests/vectoradd"

  # Clean and build
  make clean
  make -j$(nproc)

  # Verify the test executable was built
  if [ ! -f "$PROJECT_ROOT/tests/vectoradd/vectoradd" ]; then
    echo "❌ vectoradd test not found!"
    return 1
  fi

  echo "✅ vectoradd test built successfully"
  ls -la "$PROJECT_ROOT/tests/vectoradd/vectoradd"

  return 0
}

# Function to run the complete vectoradd test suite
test_vectoradd() {
  echo "🧪 Testing vectoradd (baseline, with CUTracer, and validation)..."
  cd "$PROJECT_ROOT/tests/vectoradd"

  # 1. Baseline test
  echo "  -> Running baseline test (without CUTracer)..."
  if ! ./vectoradd; then
    exit_code=$?
    echo "❌ vectoradd baseline test failed with exit code $exit_code"
    return 1
  fi
  echo "  ✅ vectoradd runs successfully without CUTracer"

  # 2. Test with CUTracer
  echo "  -> Running test with CUTracer..."
  # Clean up old logs to ensure a fresh run
  rm -f *.log

  if ! CUDA_INJECTION64_PATH="$PROJECT_ROOT/lib/cutracer.so" CUTRACER_INSTRUMENT=reg_trace ./vectoradd >cutracer_output.log 2>&1; then
    exit_code=$?
    echo "❌ CUTracer test failed with exit code: $exit_code"
    echo "     === CUTracer Output ==="
    cat cutracer_output.log
    return 1
  fi
  echo "  ✅ vectoradd with CUTracer completed successfully"
  echo "     === CUTracer Output ==="
  cat cutracer_output.log

  # 3. Validate output
  echo "  -> Validating CUTracer output..."
  kernel_log_file=$(ls -1 kernel_*vecAdd*.log 2>/dev/null | head -n 1)

  if [ -z "$kernel_log_file" ] || [ ! -f "$kernel_log_file" ]; then
    echo "❌ Kernel trace log file (kernel_*vecAdd*.log) not found!"
    echo "     Listing current directory contents:"
    ls -la
    return 1
  fi
  echo "  ✅ Found kernel trace log: $kernel_log_file"

  # Check for register trace output in the kernel log
  if grep -q "Reg0_T00: 0x00000000" "$kernel_log_file"; then
    echo "  ✅ Found expected register trace: Reg0_T00: 0x00000000"
  else
    echo "❌ Missing expected register trace: Reg0_T00: 0x00000000"
    echo "     === Searching for similar patterns in $kernel_log_file ==="
    grep -i "reg.*t0" "$kernel_log_file" || echo "No register patterns found"
    return 1
  fi

  # Check for CTA exit pattern in the kernel log
  new_exit_pattern="CTX 0x[0-9a-f]+ - CTA [0-9]+,[0-9]+,[0-9]+ - warp [0-9]+ - EXIT ;:"
  if grep -qE "$new_exit_pattern" "$kernel_log_file"; then
    echo "  ✅ Found expected CTA exit pattern"
    echo "     Matching line:"
    grep -m 1 -E "$new_exit_pattern" "$kernel_log_file"
  else
    echo "❌ Missing expected CTA exit pattern"
    echo "     === Searching for similar patterns in $kernel_log_file ==="
    grep -i "cta.*warp.*exit" "$kernel_log_file" || echo "No CTA exit patterns found"
    return 1
  fi

  echo "✅ All CUTracer output validation passed!"
  return 0
}

# Function to test trace formats (mode 0 and mode 2)
test_trace_formats() {
  echo "🧪 Testing all trace formats (Unified TraceWriter Implementation)..."
<<<<<<< HEAD
  echo "   Testing with combined instrumentation: reg_trace + mem_trace"
=======
>>>>>>> 7831bd71
  cd "$PROJECT_ROOT/tests/vectoradd"

  # Initialize result tracking variables
  local mode0_status="pending"
  local mode2_status="pending"
<<<<<<< HEAD
  local mode0_file=""
  local mode2_file=""
  local mode0_reg_count=0
  local mode0_mem_count=0
  local mode0_total_count=0
  local mode2_reg_count=0
  local mode2_mem_count=0
  local mode2_total_count=0
=======
  local cross_validation_status="pending"
  local mode0_file=""
  local mode2_file=""
  local mode0_record_count=0
  local mode2_record_count=0
>>>>>>> 7831bd71

  # Clean up old trace files
  rm -f *.log *.ndjson

  # ===== Test Mode 0 (Text Format) =====
  echo ""
  echo "  📝 Testing Mode 0 (Text Format)..."

  if ! TRACE_FORMAT_NDJSON=0 \
       CUDA_INJECTION64_PATH="$PROJECT_ROOT/lib/cutracer.so" \
<<<<<<< HEAD
       CUTRACER_INSTRUMENT=reg_trace,mem_trace \
=======
       CUTRACER_INSTRUMENT=reg_trace \
>>>>>>> 7831bd71
       ./vectoradd >mode0_run.log 2>&1; then
    echo "    ❌ Mode 0 execution failed"
    mode0_status="failed"
  else
    # Find generated .log file
    mode0_file=$(ls -1t kernel_*vecAdd*.log 2>/dev/null | head -n 1)
    if [ -z "$mode0_file" ]; then
      echo "    ❌ No .log file generated"
      mode0_status="failed"
    else
      echo "    ✅ Found: $mode0_file"

      # Validate using Python module
      echo "    🔍 Validating text format..."
      if python3 "$PROJECT_ROOT/scripts/validate_trace.py" --no-color text "$mode0_file" >mode0_validation.log 2>&1; then
        mode0_status="passed"
<<<<<<< HEAD

        # Count reg_trace records (CTX lines without "kernel_launch_id")
        mode0_reg_count=$(grep "^CTX" "$mode0_file" | grep -v "kernel_launch_id" | wc -l | tr -d '[:space:]')

        # Count mem_trace records (lines with "Memory Addresses:")
        mode0_mem_count=$(grep -c "Memory Addresses:" "$mode0_file" 2>/dev/null | tr -d '[:space:]')

        # Total count
        mode0_total_count=$((mode0_reg_count + mode0_mem_count))

        echo "    ✅ Mode 0 validation passed"
        echo "       📊 Record breakdown:"
        echo "          reg_trace:  $mode0_reg_count records"
        echo "          mem_trace:  $mode0_mem_count records"
        echo "          Total:      $mode0_total_count records"
=======
        # Count records by counting CTX lines (each trace record starts with "CTX")
        mode0_record_count=$(grep -c "^CTX" "$mode0_file" 2>/dev/null | tr -d '\n' || echo "0")
        # Ensure it's a clean number (remove any whitespace/newlines)
        mode0_record_count=$(echo "$mode0_record_count" | tr -d '[:space:]')
        echo "    ✅ Mode 0 validation passed"
        echo "       Records: $mode0_record_count"
>>>>>>> 7831bd71
        echo "       File size: $(stat -f%z "$mode0_file" 2>/dev/null || stat -c%s "$mode0_file") bytes"
      else
        echo "    ❌ Mode 0 validation failed"
        echo "    === Validation errors ==="
        cat mode0_validation.log
        mode0_status="failed"
      fi
    fi
  fi

  # ===== Test Mode 2 (NDJSON Format) =====
  echo ""
  echo "  📊 Testing Mode 2 (NDJSON Format)..."

  # Clean old ndjson files
  rm -f *.ndjson

  if ! TRACE_FORMAT_NDJSON=2 \
       CUDA_INJECTION64_PATH="$PROJECT_ROOT/lib/cutracer.so" \
<<<<<<< HEAD
       CUTRACER_INSTRUMENT=reg_trace,mem_trace \
=======
       CUTRACER_INSTRUMENT=reg_trace \
>>>>>>> 7831bd71
       ./vectoradd >mode2_run.log 2>&1; then
    echo "    ❌ Mode 2 execution failed"
    mode2_status="failed"
  else
    # Find generated .ndjson file
    mode2_file=$(ls -1t kernel_*vecAdd*.ndjson 2>/dev/null | head -n 1)
    if [ -z "$mode2_file" ]; then
      echo "    ❌ No .ndjson file generated"
      mode2_status="failed"
    else
      echo "    ✅ Found: $mode2_file"

      # Validate using Python module
      echo "    🔍 Validating JSON format..."
      if python3 "$PROJECT_ROOT/scripts/validate_trace.py" --no-color json "$mode2_file" >mode2_validation.log 2>&1; then
        mode2_status="passed"
<<<<<<< HEAD

        # Count each trace type separately (note: JSON has no spaces after colons)
        mode2_reg_count=$(grep -c '"type":"reg_trace"' "$mode2_file" 2>/dev/null | tr -d '[:space:]')
        mode2_mem_count=$(grep -c '"type":"mem_trace"' "$mode2_file" 2>/dev/null | tr -d '[:space:]')
        mode2_total_count=$(wc -l < "$mode2_file" 2>/dev/null | tr -d '[:space:]')

        echo "    ✅ Mode 2 validation passed"
        echo "       📊 Record breakdown:"
        echo "          reg_trace:  $mode2_reg_count records"
        echo "          mem_trace:  $mode2_mem_count records"
        echo "          Total:      $mode2_total_count records"
        echo "       File size: $(stat -f%z "$mode2_file" 2>/dev/null || stat -c%s "$mode2_file") bytes"

        # Show first record of each type (formatted)
        echo "       First reg_trace record (formatted):"
        grep '"type":"reg_trace"' "$mode2_file" | head -1 | python3 -m json.tool | head -20 | sed 's/^/         /'

        if [ "$mode2_mem_count" -gt 0 ]; then
          echo "       First mem_trace record (formatted):"
          grep '"type":"mem_trace"' "$mode2_file" | head -1 | python3 -m json.tool | head -20 | sed 's/^/         /'
        fi
=======
        mode2_record_count=$(wc -l < "$mode2_file" 2>/dev/null || echo 0)
        echo "    ✅ Mode 2 validation passed"
        echo "       Records: $mode2_record_count"
        echo "       File size: $(stat -f%z "$mode2_file" 2>/dev/null || stat -c%s "$mode2_file") bytes"

        # Show first record (formatted)
        echo "       First record (formatted):"
        head -1 "$mode2_file" | python3 -m json.tool | head -20 | sed 's/^/         /'
>>>>>>> 7831bd71
      else
        echo "    ❌ Mode 2 validation failed"
        echo "    === Validation errors ==="
        cat mode2_validation.log
        mode2_status="failed"
      fi
    fi
  fi

  # ===== Cross-Format Validation =====
  echo ""
  echo "  🔄 Validating cross-format consistency..."

  if [ "$mode0_status" = "passed" ] && [ "$mode2_status" = "passed" ]; then
<<<<<<< HEAD
    # Compare record counts by type
    echo "    📊 Comparing record counts..."
    echo "       Mode 0 breakdown: reg=$mode0_reg_count, mem=$mode0_mem_count, total=$mode0_total_count"
    echo "       Mode 2 breakdown: reg=$mode2_reg_count, mem=$mode2_mem_count, total=$mode2_total_count"
    echo ""

    # Compare total counts (no tolerance - must be exact match)
    if [ "$mode0_total_count" -gt 0 ]; then
      local diff=$((mode2_total_count - mode0_total_count))

      echo "       Total difference: $diff (no tolerance - exact match required)"

      if [ "$diff" -eq 0 ]; then
        echo "    ✅ Total record counts are consistent"
      else
        echo "    ❌ ERROR: Total record count difference ($diff) - exact match required"
      fi
    else
      echo "    ❌ ERROR: Mode 0 has zero records, cannot compare"
    fi

    # Compare reg_trace counts separately (no tolerance - exact match)
    echo ""
    echo "    🔍 Detailed comparison by trace type:"
    if [ "$mode0_reg_count" -gt 0 ] && [ "$mode2_reg_count" -gt 0 ]; then
      local reg_diff=$((mode2_reg_count - mode0_reg_count))

      echo "       reg_trace: mode0=$mode0_reg_count, mode2=$mode2_reg_count, diff=$reg_diff"
      if [ "$reg_diff" -eq 0 ]; then
        echo "       ✅ reg_trace counts consistent"
      else
        echo "       ❌ ERROR: reg_trace difference ($reg_diff) - exact match required"
      fi
    else
      echo "       ⚠️  reg_trace: Cannot compare (one or both modes have 0 records)"
    fi

    # Compare mem_trace counts separately (no tolerance - exact match)
    if [ "$mode0_mem_count" -gt 0 ] && [ "$mode2_mem_count" -gt 0 ]; then
      local mem_diff=$((mode2_mem_count - mode0_mem_count))

      echo "       mem_trace: mode0=$mode0_mem_count, mode2=$mode2_mem_count, diff=$mem_diff"
      if [ "$mem_diff" -eq 0 ]; then
        echo "       ✅ mem_trace counts consistent"
      else
        echo "       ❌ ERROR: mem_trace difference ($mem_diff) - exact match required"
      fi
    elif [ "$mode0_mem_count" -eq 0 ] && [ "$mode2_mem_count" -eq 0 ]; then
      echo "       ℹ️  mem_trace: Both modes have 0 records (no mem_trace data)"
    else
      echo "       ❌ ERROR: mem_trace: Inconsistent (mode0=$mode0_mem_count, mode2=$mode2_mem_count)"
    fi

    # Run comprehensive comparison using Python module
    echo ""
=======
    # Assume cross-validation will pass, set to failed if any check fails
    cross_validation_status="passed"

    # Compare record counts
    echo "    📊 Comparing record counts..."
    echo "       Mode 0: $mode0_record_count records"
    echo "       Mode 2: $mode2_record_count records"

    # Check if Mode 0 has records
    if [ "$mode0_record_count" -eq 0 ]; then
      echo "    ❌ ERROR: Mode 0 has zero records, cannot validate"
      cross_validation_status="failed"
    else
      # Calculate difference and tolerance (10%)
      local diff=$((mode2_record_count - mode0_record_count))
      local abs_diff=${diff#-}  # Absolute value
      local tolerance=$((mode0_record_count / 10))

      echo "       Difference: $diff (tolerance: ±$tolerance)"

      if [ "$abs_diff" -le "$tolerance" ]; then
        echo "    ✅ Record counts are consistent"
      else
        echo "    ❌ ERROR: Record count difference ($diff) exceeds tolerance (±$tolerance)"
        cross_validation_status="failed"
      fi
    fi

    # Run comprehensive comparison using Python module
>>>>>>> 7831bd71
    echo "    🔍 Running comprehensive format comparison..."
    if python3 "$PROJECT_ROOT/scripts/validate_trace.py" --no-color compare "$mode0_file" "$mode2_file" >compare_result.log 2>&1; then
      echo "    ✅ Format comparison passed"
    else
<<<<<<< HEAD
      echo "    ⚠️  Format comparison found differences:"
      cat compare_result.log
    fi
  else
    echo "    ⏭️  Skipping cross-format validation (one or more formats failed)"
=======
      echo "    ❌ ERROR: Format comparison failed:"
      cat compare_result.log
      cross_validation_status="failed"
    fi
  else
    echo "    ⏭️  Skipping cross-format validation (one or more formats failed)"
    cross_validation_status="skipped"
>>>>>>> 7831bd71
  fi

  # ===== Final Report =====
  echo ""
  echo "  ═══════════════════════════════════════════"
  echo "  📋 Test Summary"
  echo "  ═══════════════════════════════════════════"
<<<<<<< HEAD
  echo "  Mode 0 (Text):   $mode0_status"
  echo "  Mode 2 (NDJSON): $mode2_status"
  echo "  ═══════════════════════════════════════════"

  # Determine overall result
  if [ "$mode0_status" = "passed" ] && [ "$mode2_status" = "passed" ]; then
=======
  echo "  Mode 0 (Text):          $mode0_status"
  echo "  Mode 2 (NDJSON):        $mode2_status"
  echo "  Cross-Validation:       $cross_validation_status"
  echo "  ═══════════════════════════════════════════"

  # Determine overall result - all three must pass
  if [ "$mode0_status" = "passed" ] && \
     [ "$mode2_status" = "passed" ] && \
     [ "$cross_validation_status" = "passed" ]; then
>>>>>>> 7831bd71
    echo "  ✅ All trace format tests passed!"
    return 0
  else
    echo "  ❌ Some trace format tests failed"
    return 1
  fi
}

test_py_add_with_kernel_filters() {
  echo "🧪 Testing py_add with kernel filters..."
  cd "$PROJECT_ROOT/tests/py_add"

  # Clean up old logs to ensure a fresh run
  rm -f *.log

  # Run the test with KERNEL_FILTERS enabled
  if ! CUDA_INJECTION64_PATH=$PROJECT_ROOT/lib/cutracer.so CUTRACER_INSTRUMENT=reg_trace KERNEL_FILTERS=vectorized_elementwise_kernel python ./test_add.py >py_add_output.log 2>&1; then
    echo "❌ Python script test_add.py failed to execute."
    echo "     === Python script output ==="
    cat py_add_output.log
    cd "$PROJECT_ROOT"
    return 1
  fi
  echo "     === Python script output ==="
  cat py_add_output.log

  # Find logs that match the kernel filter
  matching_logs=$(ls kernel*vectorized_elementwise_kernel*.log 2>/dev/null)
  if [ -z "$matching_logs" ]; then
    echo "❌ Test failed: No log file generated for kernel containing 'vectorized_elementwise_kernel'."
    echo "     Listing current directory contents:"
    ls -la
    cd "$PROJECT_ROOT"
    return 1
  fi

  # Ensure ALL generated kernel logs match the filter
  all_kernel_logs=$(ls kernel*.log 2>/dev/null)
  unmatched_logs=$(echo "$all_kernel_logs" | grep -v "vectorized_elementwise_kernel")

  if [ -n "$unmatched_logs" ]; then
    echo "❌ Test failed: Found kernel logs that should have been filtered out:"
    echo "$unmatched_logs"
    cd "$PROJECT_ROOT"
    return 1
  fi

  echo "✅ All generated kernel logs correctly match the filter."

  # Check the content of the first matching log
  first_log=$(echo "$matching_logs" | head -n 1)
  echo "🔎 Inspecting log file: $first_log"

  if grep -q "CTA 0,0,0 - warp 0 - @P0 EXIT" "$first_log"; then
    echo "✅ Test successful: Found 'CTA 0,0,0 - warp 0 - @P0 EXIT' in the log."
  else
    echo "❌ Test failed: Did not find 'CTA 0,0,0 - warp 0 - @P0 EXIT' in $first_log."
    cd "$PROJECT_ROOT"
    return 1
  fi

  cd "$PROJECT_ROOT"
}

# Function to run proton tests
test_proton() {
  echo "🧪 Testing proton..."
  cd "$PROJECT_ROOT/tests/proton_tests"

  # Clean up old logs, traces, and CSVs to ensure a fresh run
  rm -f *.log *.csv *.chrome_trace

  # --- Start Combined Trace Analysis Test ---
  echo "  -> Step 1: Generating instruction histogram with kernel filters..."

  # First run: Execute with CUTracer to generate instruction histogram and tracer log.
  # We are using KERNEL_FILTERS to only trace 'add_kernel'.
  if ! CUDA_INJECTION64_PATH=$PROJECT_ROOT/lib/cutracer.so CUTRACER_ANALYSIS=proton_instr_histogram KERNEL_FILTERS=add_kernel python ./vector-add-instrumented.py >proton_instr_output.log 2>&1; then
    echo "❌ Proton test (step 1: kernel filter run) failed to execute."
    echo "     === Proton test (kernel filter) output ==="
    cat proton_instr_output.log
    cd "$PROJECT_ROOT"
    return 1
  fi

  # Find the generated files from the first run. We expect one of each.
  instr_hist_csv=$(ls -1 kernel_*_add_kernel_hist.csv 2>/dev/null | head -n 1)
  cutracer_log=$(ls -1 cutracer_main_*.log 2>/dev/null | head -n 1)

  if [ -z "$instr_hist_csv" ] || [ ! -f "$instr_hist_csv" ]; then
    echo "❌ Instruction histogram CSV file (kernel_*_add_kernel_hist.csv) not found!"
    echo "     Listing current directory contents:"
    ls -la
    cd "$PROJECT_ROOT"
    return 1
  fi
  echo "  ✅ Found instruction histogram: $instr_hist_csv"

  if [ -z "$cutracer_log" ] || [ ! -f "$cutracer_log" ]; then
    echo "❌ CUTracer log file (cutracer_main_*.log) not found!"
    echo "     Listing current directory contents:"
    ls -la
    cd "$PROJECT_ROOT"
    return 1
  fi
  echo "  ✅ Found CUTracer log: $cutracer_log"

  # --- CSV Validation ---
  echo "  -> Validating histogram CSV header..."
  expected_header="warp_id,region_id,instruction,count"
  actual_header=$(head -n 1 "$instr_hist_csv")
  if [ "$actual_header" != "$expected_header" ]; then
    echo "❌ CSV header does not match expected header."
    echo "     Expected: $expected_header"
    echo "     Actual:   $actual_header"
    cd "$PROJECT_ROOT"
    return 1
  fi
  echo "  ✅ CSV header is correct."
  # --- End CSV Validation ---

  # --- Step 2: Generate clean Chrome Trace ---
  echo "  -> Step 2: Generating clean Chrome Trace..."

  # Second run: Execute without CUTracer to get a clean trace with accurate timing.
  # This is critical because the tracer can interfere with cycle counts.
  if ! python ./vector-add-instrumented.py >python_runner.log 2>&1; then
    echo "❌ Python runner (step 2: chrome trace generation) failed to execute."
    echo "     === Python runner output ==="
    cat python_runner.log
    cd "$PROJECT_ROOT"
    return 1
  fi

  if [ ! -f "vector.chrome_trace" ]; then
    echo "❌ Chrome trace file (vector.chrome_trace) not found!"
    echo "     Listing current directory contents:"
    ls -la
    cd "$PROJECT_ROOT"
    return 1
  fi
  echo "  ✅ Found vector.chrome_trace"

  # --- Step 3: Run the parsing script ---
  echo "  -> Step 3: Running parse_instr_hist_trace.py..."
  if ! python "$PROJECT_ROOT/scripts/parse_instr_hist_trace.py" --chrome-trace ./vector.chrome_trace --cutracer-trace "$instr_hist_csv" --cutracer-log "$cutracer_log" --output vectoradd_ipc.csv >parse_script_output.log 2>&1; then
    echo "❌ Parse script (step 3) failed to execute."
    echo "     === Parse script output ==="
    cat parse_script_output.log
    cd "$PROJECT_ROOT"
    return 1
  fi
  echo "  ✅ Parsing script executed successfully."

  # --- Step 4: Validate the output ---
  echo "  -> Step 4: Validating output file 'vectoradd_ipc.csv'..."
  if [ ! -f "vectoradd_ipc.csv" ]; then
    echo "❌ Output file 'vectoradd_ipc.csv' not found!"
    echo "     Listing current directory contents:"
    ls -la
    cd "$PROJECT_ROOT"
    return 1
  fi

  line_count=$(wc -l <"vectoradd_ipc.csv")
  if [ "$line_count" -le 5 ]; then
    echo "❌ Output file 'vectoradd_ipc.csv' has $line_count lines, which is not more than 5."
    echo "     --- Full content of vectoradd_ipc.csv ---"
    cat vectoradd_ipc.csv
    echo "     -----------------------------"
    cd "$PROJECT_ROOT"
    return 1
  fi

  echo "  ✅ Output file 'vectoradd_ipc.csv' has more than 5 lines ($line_count lines)."
  echo "     --- First 5 lines of vectoradd_ipc.csv ---"
  head -n 5 "vectoradd_ipc.csv"
  echo "     ------------------------------"
  echo "✅ Combined trace analysis test passed!"

  cd "$PROJECT_ROOT"
  return 0
}

# Function to run hang detection test
test_hang_test() {
  echo "🧪 Testing hang detection..."
  cd "$PROJECT_ROOT/tests/hang_test"

  # Clean up old logs to ensure a fresh run
  rm -f *.log *.csv *.chrome_trace

  # Require test_hang.py to exist
  if [ ! -f "test_hang.py" ]; then
    echo "❌ test_hang.py not found."
    echo "     Listing current directory contents:"
    ls -la
    cd "$PROJECT_ROOT"
    return 1
  fi

  # Run with CUTracer deadlock detection and a timeout guard
  if ! timeout "$TIMEOUT" env CUDA_INJECTION64_PATH="$PROJECT_ROOT/lib/cutracer.so" CUTRACER_ANALYSIS=deadlock_detection KERNEL_FILTERS=add_kernel python "./test_hang.py" >hang_output.log 2>&1; then
    exit_code=$?
    echo "     === Hang test output ==="
    cat hang_output.log
    if [ "$exit_code" -eq 124 ]; then
      echo "❌ Hang test timed out (no detection within $TIMEOUT s)."
      cd "$PROJECT_ROOT"
      return 1
    fi
    if grep -q "Deadlock sustained" hang_output.log; then
      echo "  ✅ Hang detection confirmed (process terminated by tracer)."
    else
      echo "❌ Hang test failed without detection (exit $exit_code)."
      cd "$PROJECT_ROOT"
      return 1
    fi
  fi

  cd "$PROJECT_ROOT"
  return 0
}

# Function to run all tests
run_all_tests() {
  echo "🚀 Running all CUTracer tests..."
  # Test phase
  build_vectoradd
  if ! test_vectoradd; then
    echo "❌ vectoradd test failed"
    return 1
  fi

  if ! test_py_add_with_kernel_filters; then
    echo "❌ Python script test_add.py failed to execute."
    return 1
  fi

  if ! test_hang_test; then
    echo "❌ hang test failed"
    return 1
  fi

  if ! test_trace_formats; then
    echo "❌ trace format tests failed"
    return 1
  fi

  echo "🎉 All tests passed successfully!"
  return 0
}

build_cutracer

# Main execution
case "$TEST_TYPE" in
"build-only")
  build_cutracer && build_vectoradd
  ;;
"vectoradd")
  build_vectoradd && test_vectoradd && test_py_add_with_kernel_filters
  ;;
"trace-formats")
  build_vectoradd && test_trace_formats
  ;;
"proton")
  test_proton
  ;;
"hang")
  test_hang_test
  ;;
"all" | *)
  run_all_tests
  ;;
esac

exit_code=$?
if [ $exit_code -eq 0 ]; then
  echo "✅ Test suite completed successfully!"
else
  echo "❌ Test suite failed with exit code $exit_code"
fi

exit $exit_code<|MERGE_RESOLUTION|>--- conflicted
+++ resolved
@@ -214,16 +214,12 @@
 # Function to test trace formats (mode 0 and mode 2)
 test_trace_formats() {
   echo "🧪 Testing all trace formats (Unified TraceWriter Implementation)..."
-<<<<<<< HEAD
   echo "   Testing with combined instrumentation: reg_trace + mem_trace"
-=======
->>>>>>> 7831bd71
   cd "$PROJECT_ROOT/tests/vectoradd"
 
   # Initialize result tracking variables
   local mode0_status="pending"
   local mode2_status="pending"
-<<<<<<< HEAD
   local mode0_file=""
   local mode2_file=""
   local mode0_reg_count=0
@@ -232,13 +228,7 @@
   local mode2_reg_count=0
   local mode2_mem_count=0
   local mode2_total_count=0
-=======
   local cross_validation_status="pending"
-  local mode0_file=""
-  local mode2_file=""
-  local mode0_record_count=0
-  local mode2_record_count=0
->>>>>>> 7831bd71
 
   # Clean up old trace files
   rm -f *.log *.ndjson
@@ -249,11 +239,7 @@
 
   if ! TRACE_FORMAT_NDJSON=0 \
        CUDA_INJECTION64_PATH="$PROJECT_ROOT/lib/cutracer.so" \
-<<<<<<< HEAD
        CUTRACER_INSTRUMENT=reg_trace,mem_trace \
-=======
-       CUTRACER_INSTRUMENT=reg_trace \
->>>>>>> 7831bd71
        ./vectoradd >mode0_run.log 2>&1; then
     echo "    ❌ Mode 0 execution failed"
     mode0_status="failed"
@@ -270,7 +256,6 @@
       echo "    🔍 Validating text format..."
       if python3 "$PROJECT_ROOT/scripts/validate_trace.py" --no-color text "$mode0_file" >mode0_validation.log 2>&1; then
         mode0_status="passed"
-<<<<<<< HEAD
 
         # Count reg_trace records (CTX lines without "kernel_launch_id")
         mode0_reg_count=$(grep "^CTX" "$mode0_file" | grep -v "kernel_launch_id" | wc -l | tr -d '[:space:]')
@@ -286,14 +271,6 @@
         echo "          reg_trace:  $mode0_reg_count records"
         echo "          mem_trace:  $mode0_mem_count records"
         echo "          Total:      $mode0_total_count records"
-=======
-        # Count records by counting CTX lines (each trace record starts with "CTX")
-        mode0_record_count=$(grep -c "^CTX" "$mode0_file" 2>/dev/null | tr -d '\n' || echo "0")
-        # Ensure it's a clean number (remove any whitespace/newlines)
-        mode0_record_count=$(echo "$mode0_record_count" | tr -d '[:space:]')
-        echo "    ✅ Mode 0 validation passed"
-        echo "       Records: $mode0_record_count"
->>>>>>> 7831bd71
         echo "       File size: $(stat -f%z "$mode0_file" 2>/dev/null || stat -c%s "$mode0_file") bytes"
       else
         echo "    ❌ Mode 0 validation failed"
@@ -313,11 +290,7 @@
 
   if ! TRACE_FORMAT_NDJSON=2 \
        CUDA_INJECTION64_PATH="$PROJECT_ROOT/lib/cutracer.so" \
-<<<<<<< HEAD
        CUTRACER_INSTRUMENT=reg_trace,mem_trace \
-=======
-       CUTRACER_INSTRUMENT=reg_trace \
->>>>>>> 7831bd71
        ./vectoradd >mode2_run.log 2>&1; then
     echo "    ❌ Mode 2 execution failed"
     mode2_status="failed"
@@ -334,7 +307,6 @@
       echo "    🔍 Validating JSON format..."
       if python3 "$PROJECT_ROOT/scripts/validate_trace.py" --no-color json "$mode2_file" >mode2_validation.log 2>&1; then
         mode2_status="passed"
-<<<<<<< HEAD
 
         # Count each trace type separately (note: JSON has no spaces after colons)
         mode2_reg_count=$(grep -c '"type":"reg_trace"' "$mode2_file" 2>/dev/null | tr -d '[:space:]')
@@ -356,16 +328,6 @@
           echo "       First mem_trace record (formatted):"
           grep '"type":"mem_trace"' "$mode2_file" | head -1 | python3 -m json.tool | head -20 | sed 's/^/         /'
         fi
-=======
-        mode2_record_count=$(wc -l < "$mode2_file" 2>/dev/null || echo 0)
-        echo "    ✅ Mode 2 validation passed"
-        echo "       Records: $mode2_record_count"
-        echo "       File size: $(stat -f%z "$mode2_file" 2>/dev/null || stat -c%s "$mode2_file") bytes"
-
-        # Show first record (formatted)
-        echo "       First record (formatted):"
-        head -1 "$mode2_file" | python3 -m json.tool | head -20 | sed 's/^/         /'
->>>>>>> 7831bd71
       else
         echo "    ❌ Mode 2 validation failed"
         echo "    === Validation errors ==="
@@ -380,7 +342,9 @@
   echo "  🔄 Validating cross-format consistency..."
 
   if [ "$mode0_status" = "passed" ] && [ "$mode2_status" = "passed" ]; then
-<<<<<<< HEAD
+    # Assume cross-validation will pass, set to failed if any check fails
+    cross_validation_status="passed"
+
     # Compare record counts by type
     echo "    📊 Comparing record counts..."
     echo "       Mode 0 breakdown: reg=$mode0_reg_count, mem=$mode0_mem_count, total=$mode0_total_count"
@@ -397,9 +361,11 @@
         echo "    ✅ Total record counts are consistent"
       else
         echo "    ❌ ERROR: Total record count difference ($diff) - exact match required"
+        cross_validation_status="failed"
       fi
     else
       echo "    ❌ ERROR: Mode 0 has zero records, cannot compare"
+      cross_validation_status="failed"
     fi
 
     # Compare reg_trace counts separately (no tolerance - exact match)
@@ -413,6 +379,7 @@
         echo "       ✅ reg_trace counts consistent"
       else
         echo "       ❌ ERROR: reg_trace difference ($reg_diff) - exact match required"
+        cross_validation_status="failed"
       fi
     else
       echo "       ⚠️  reg_trace: Cannot compare (one or both modes have 0 records)"
@@ -427,57 +394,21 @@
         echo "       ✅ mem_trace counts consistent"
       else
         echo "       ❌ ERROR: mem_trace difference ($mem_diff) - exact match required"
+        cross_validation_status="failed"
       fi
     elif [ "$mode0_mem_count" -eq 0 ] && [ "$mode2_mem_count" -eq 0 ]; then
       echo "       ℹ️  mem_trace: Both modes have 0 records (no mem_trace data)"
     else
       echo "       ❌ ERROR: mem_trace: Inconsistent (mode0=$mode0_mem_count, mode2=$mode2_mem_count)"
+      cross_validation_status="failed"
     fi
 
     # Run comprehensive comparison using Python module
     echo ""
-=======
-    # Assume cross-validation will pass, set to failed if any check fails
-    cross_validation_status="passed"
-
-    # Compare record counts
-    echo "    📊 Comparing record counts..."
-    echo "       Mode 0: $mode0_record_count records"
-    echo "       Mode 2: $mode2_record_count records"
-
-    # Check if Mode 0 has records
-    if [ "$mode0_record_count" -eq 0 ]; then
-      echo "    ❌ ERROR: Mode 0 has zero records, cannot validate"
-      cross_validation_status="failed"
-    else
-      # Calculate difference and tolerance (10%)
-      local diff=$((mode2_record_count - mode0_record_count))
-      local abs_diff=${diff#-}  # Absolute value
-      local tolerance=$((mode0_record_count / 10))
-
-      echo "       Difference: $diff (tolerance: ±$tolerance)"
-
-      if [ "$abs_diff" -le "$tolerance" ]; then
-        echo "    ✅ Record counts are consistent"
-      else
-        echo "    ❌ ERROR: Record count difference ($diff) exceeds tolerance (±$tolerance)"
-        cross_validation_status="failed"
-      fi
-    fi
-
-    # Run comprehensive comparison using Python module
->>>>>>> 7831bd71
     echo "    🔍 Running comprehensive format comparison..."
     if python3 "$PROJECT_ROOT/scripts/validate_trace.py" --no-color compare "$mode0_file" "$mode2_file" >compare_result.log 2>&1; then
       echo "    ✅ Format comparison passed"
     else
-<<<<<<< HEAD
-      echo "    ⚠️  Format comparison found differences:"
-      cat compare_result.log
-    fi
-  else
-    echo "    ⏭️  Skipping cross-format validation (one or more formats failed)"
-=======
       echo "    ❌ ERROR: Format comparison failed:"
       cat compare_result.log
       cross_validation_status="failed"
@@ -485,7 +416,6 @@
   else
     echo "    ⏭️  Skipping cross-format validation (one or more formats failed)"
     cross_validation_status="skipped"
->>>>>>> 7831bd71
   fi
 
   # ===== Final Report =====
@@ -493,14 +423,6 @@
   echo "  ═══════════════════════════════════════════"
   echo "  📋 Test Summary"
   echo "  ═══════════════════════════════════════════"
-<<<<<<< HEAD
-  echo "  Mode 0 (Text):   $mode0_status"
-  echo "  Mode 2 (NDJSON): $mode2_status"
-  echo "  ═══════════════════════════════════════════"
-
-  # Determine overall result
-  if [ "$mode0_status" = "passed" ] && [ "$mode2_status" = "passed" ]; then
-=======
   echo "  Mode 0 (Text):          $mode0_status"
   echo "  Mode 2 (NDJSON):        $mode2_status"
   echo "  Cross-Validation:       $cross_validation_status"
@@ -510,7 +432,6 @@
   if [ "$mode0_status" = "passed" ] && \
      [ "$mode2_status" = "passed" ] && \
      [ "$cross_validation_status" = "passed" ]; then
->>>>>>> 7831bd71
     echo "  ✅ All trace format tests passed!"
     return 0
   else
